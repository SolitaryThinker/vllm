import asyncio
import os
import pickle
from collections import defaultdict
from itertools import islice, repeat
from typing import TYPE_CHECKING, Any, Dict, List, Optional, Tuple

import vllm.envs as envs
from vllm.executor.distributed_gpu_executor import (  # yapf: disable
    DistributedGPUExecutor, DistributedGPUExecutorAsync)
from vllm.executor.ray_utils import RayWorkerWrapper, ray
from vllm.logger import init_logger
from vllm.sequence import ExecuteModelRequest, SamplerOutput
from vllm.utils import (get_distributed_init_method, get_ip, get_open_port,
                        get_vllm_instance_id, make_async)

if ray is not None:
    from ray.util.scheduling_strategies import PlacementGroupSchedulingStrategy

if TYPE_CHECKING:
    from ray.util.placement_group import PlacementGroup

logger = init_logger(__name__)

USE_RAY_COMPILED_DAG = envs.VLLM_USE_RAY_COMPILED_DAG
# The driver dummy worker participates as an equal worker in the DAG.
USE_RAY_COMPILED_DAG_FOR_SPMD = envs.VLLM_USE_RAY_COMPILED_DAG_FOR_SPMD


class RayGPUExecutor(DistributedGPUExecutor):

    def _init_executor(self) -> None:
        assert self.parallel_config.distributed_executor_backend == "ray"
        placement_group = self.parallel_config.placement_group

        # Disable Ray usage stats collection.
        ray_usage = os.environ.get("RAY_USAGE_STATS_ENABLED", "0")
        if ray_usage != "1":
            os.environ["RAY_USAGE_STATS_ENABLED"] = "0"

        # Create the parallel GPU workers.
        self._init_workers_ray(placement_group)

        self.forward_dag = None
        if USE_RAY_COMPILED_DAG:
            self.forward_dag = self._compiled_ray_dag(USE_RAY_COMPILED_DAG_FOR_SPMD)

    def _configure_ray_workers_use_nsight(self,
                                          ray_remote_kwargs) -> Dict[str, Any]:
        # If nsight profiling is enabled, we need to set the profiling
        # configuration for the ray workers as runtime env.
        runtime_env = ray_remote_kwargs.setdefault("runtime_env", {})
        runtime_env.update({
            "nsight": {
                "t": "cuda,cudnn,cublas",
                "o": "'worker_process_%p'",
                "cuda-graph-trace": "node",
            }
        })

        return ray_remote_kwargs

    def _init_workers_ray(self, placement_group: "PlacementGroup",
                          **ray_remote_kwargs):
        if (self.parallel_config.tensor_parallel_size == 1
                and self.parallel_config.pipeline_parallel_size == 1):
            # For single GPU case, we use a ray worker with constrained memory.
            num_gpus = self.cache_config.gpu_memory_utilization
        else:
            # Otherwise, the ray workers are allocated with a full GPU.
            num_gpus = 1

        # The driver dummy worker does not actually use any resources.
        # It holds the resource for the driver worker.
        self.driver_dummy_worker: Optional[RayWorkerWrapper] = None
        # The remaining workers are the actual ray actors.
        self.workers: List[RayWorkerWrapper] = []

        if self.parallel_config.ray_workers_use_nsight:
            ray_remote_kwargs = self._configure_ray_workers_use_nsight(
                ray_remote_kwargs)

        # Create the workers.
        driver_ip = get_ip()
        for bundle_id, bundle in enumerate(placement_group.bundle_specs):
            if not bundle.get("GPU", 0):
                continue
            scheduling_strategy = PlacementGroupSchedulingStrategy(
                placement_group=placement_group,
                placement_group_capture_child_tasks=True,
                placement_group_bundle_index=bundle_id,
            )

            if self.speculative_config is not None:
                worker_module_name = "vllm.spec_decode.spec_decode_worker"
                worker_class_name = "create_spec_worker"
            else:
                worker_module_name = "vllm.worker.worker"
                worker_class_name = "Worker"

            worker = ray.remote(
                num_cpus=0,
                num_gpus=num_gpus,
                scheduling_strategy=scheduling_strategy,
                **ray_remote_kwargs,
            )(RayWorkerWrapper).remote(
                worker_module_name=worker_module_name,
                worker_class_name=worker_class_name,
                trust_remote_code=self.model_config.trust_remote_code,
            )

            worker_ip = ray.get(worker.get_node_ip.remote())
            if worker_ip == driver_ip and self.driver_dummy_worker is None:
                # If the worker is on the same node as the driver, we use it
                # as the resource holder for the driver process.
                self.driver_dummy_worker = worker
                self.driver_worker = RayWorkerWrapper(
                    worker_module_name=worker_module_name,
                    worker_class_name=worker_class_name,
                    trust_remote_code=self.model_config.trust_remote_code,
                )
            else:
                # Else, added to the list of workers.
                self.workers.append(worker)

        if self.driver_dummy_worker is None:
            raise ValueError(
                "Ray does not allocate any GPUs on the driver node. Consider "
                "adjusting the Ray placement group or running the driver on a "
                "GPU node.")

        # Get the set of GPU IDs used on each node.
        worker_node_and_gpu_ids = self._run_workers("get_node_and_gpu_ids",
                use_dummy_driver=True,
                use_local_driver=False)

        node_workers = defaultdict(list)
        node_gpus = defaultdict(list)

        for i, (node_id, gpu_ids) in enumerate(worker_node_and_gpu_ids):
            node_workers[node_id].append(i)
            node_gpus[node_id].extend(gpu_ids)
        for node_id, gpu_ids in node_gpus.items():
            node_gpus[node_id] = sorted(gpu_ids)

        VLLM_INSTANCE_ID = get_vllm_instance_id()

        # Set environment variables for the driver and workers.
        all_args_to_update_environment_variables = [({
            "CUDA_VISIBLE_DEVICES":
            ",".join(map(str, node_gpus[node_id])),
            "VLLM_INSTANCE_ID":
            VLLM_INSTANCE_ID,
            "VLLM_TRACE_FUNCTION":
            str(envs.VLLM_TRACE_FUNCTION),
        }, ) for (node_id, _) in worker_node_and_gpu_ids]
        self._run_workers("update_environment_variables",
                          all_args=all_args_to_update_environment_variables)

        distributed_init_method = get_distributed_init_method(
            driver_ip, get_open_port())

        # Initialize the actual workers inside worker wrapper.
        init_worker_all_kwargs = [
            self._get_worker_kwargs(
                local_rank=node_workers[node_id].index(rank),
                rank=rank,
                distributed_init_method=distributed_init_method,
            ) for rank, (node_id, _) in enumerate(worker_node_and_gpu_ids)
        ]
        self._run_workers("init_worker", all_kwargs=init_worker_all_kwargs)

        self._run_workers("init_device")

        if USE_RAY_COMPILED_DAG_FOR_SPMD:
            self.driver_worker.execute_method(
                "init_worker", **init_worker_all_kwargs[0])
            self.driver_worker.execute_method(
                "init_device", "cpu")

        self._run_workers("load_model",
                          max_concurrent_workers=self.parallel_config.
                          max_parallel_loading_workers)

    def execute_model(
            self,
            execute_model_req: ExecuteModelRequest) -> List[SamplerOutput]:
        all_outputs = self._run_workers(
            "execute_model",
            driver_kwargs={"execute_model_req": execute_model_req},
            use_ray_compiled_dag=USE_RAY_COMPILED_DAG)

        # Only the driver worker returns the sampling results.
        return all_outputs[0]

    def _run_workers(
        self,
        method: str,
        *args,
        driver_args: Optional[Tuple[Any, ...]] = None,
        driver_kwargs: Optional[Dict[str, Any]] = None,
        all_args: Optional[List[Tuple[Any, ...]]] = None,
        all_kwargs: Optional[List[Dict[str, Any]]] = None,
        use_dummy_driver: bool = False,
        use_local_driver: bool = True,
        max_concurrent_workers: Optional[int] = None,
        use_ray_compiled_dag: bool = False,
        **kwargs,
    ) -> Any:
        """Runs the given method on all workers. Can be used in the following
        ways:

        - args/kwargs: All workers share the same args/kwargs
        - args/kwargs and driver_args/driver_kwargs: Driver worker has
          different args
        - all_args/all_kwargs: args/kwargs for each worker are specified
          individually
        """
        if use_ray_compiled_dag:
            if USE_RAY_COMPILED_DAG_FOR_SPMD:
                # Ray DAG already includes the task for the dummy driver
                # worker.
                use_dummy_driver = False
                # The physical driver does not participate either.
                use_local_driver = False
        elif USE_RAY_COMPILED_DAG_FOR_SPMD:
            # Worker setup: Whatever is normally executed on the local driver
            # should instead be executed on the "dummy" driver worker.
            if use_local_driver:
                use_dummy_driver = use_local_driver
            use_local_driver = False

        if max_concurrent_workers:
            raise NotImplementedError(
                "max_concurrent_workers is not supported yet.")

        if driver_args is None:
            driver_args = args if all_args is None else all_args[0]
        if driver_kwargs is None:
            driver_kwargs = kwargs if all_kwargs is None else all_kwargs[0]

        count = len(self.workers)
        all_worker_args = repeat(args, count) if all_args is None \
            else islice(all_args, 1, None)
        all_worker_kwargs = repeat(kwargs, count) if all_kwargs is None \
            else islice(all_kwargs, 1, None)

        if use_ray_compiled_dag:
            assert self.forward_dag is not None
            if USE_RAY_COMPILED_DAG_FOR_SPMD:
                output_channels = self.forward_dag.execute(driver_kwargs.pop("execute_model_req"))
            else:
                # Right now, compiled DAG can only accept a single
                # input. TODO(sang): Fix it.
                output_channels = self.forward_dag.execute(1)
        else:
            # Start the ray workers first.
            ray_worker_outputs = [
                worker.execute_method.remote(method, *worker_args,
                                             **worker_kwargs)
                for (worker, worker_args, worker_kwargs
                     ) in zip(self.workers, all_worker_args, all_worker_kwargs)
            ]

        driver_worker_output = []
        # Start the driver worker after all the ray workers.
<<<<<<< HEAD
        if USE_RAY_COMPILED_DAG:
            use_dummy_driver = True
        if not use_dummy_driver:
            driver_worker_output = self.driver_worker.execute_method(
                method, *driver_args, **driver_kwargs)
        else:
=======
        if use_dummy_driver:
>>>>>>> fdd695a2
            assert self.driver_dummy_worker is not None
            driver_worker_output.append(ray.get(
                self.driver_dummy_worker.execute_method.remote(
                    method, *driver_args, **driver_kwargs)))
        if use_local_driver:
            driver_worker_output.append(self.driver_worker.execute_method(
                method, *driver_args, **driver_kwargs))

        # Get the results of the ray workers.
        if self.workers:
            if use_ray_compiled_dag:
                try:
                    ray_worker_outputs = output_channels.begin_read()
                finally:
                    # Has to call end_read in order to reuse the DAG.
                    output_channels.end_read()
            else:
                ray_worker_outputs = ray.get(ray_worker_outputs)

        return driver_worker_output + ray_worker_outputs

    def _compiled_ray_dag(self, use_broadcast):
        import pkg_resources
        required_version = "2.9"
        current_version = pkg_resources.get_distribution("ray").version
        if current_version < required_version:
            raise ValueError(f"Ray version {required_version} or greater is "
                             f"required, but found {current_version}")

        from ray.dag import InputNode, MultiOutputNode
        assert self.parallel_config.distributed_executor_backend == "ray"

        if use_broadcast:
            with InputNode() as input_data:
                from ray.experimental.channel.torch_tensor_type import TorchTensorType
                forward_dag = MultiOutputNode([
                    worker.execute_model_compiled_dag_spmd_remote.bind(
                        input_data) for worker in [self.driver_dummy_worker] + self.workers
                    ])
        else:
            # Right now, compiled DAG requires at least 1 arg. We send
            # a dummy value for now. It will be fixed soon.
            with InputNode() as input_data:
                forward_dag = MultiOutputNode([
                    worker.execute_model_compiled_dag_remote.
                    bind(  # type: ignore[attr-defined]
                        input_data) for worker in self.workers
                ])
        return forward_dag.experimental_compile()

    def check_health(self) -> None:
        """Raises an error if engine is unhealthy."""
        self._check_if_any_actor_is_dead()

    def _check_if_any_actor_is_dead(self):
        if not self.workers:
            return

        dead_actors = []
        for actor in self.workers:
            actor_state = ray.state.actors(actor._ray_actor_id.hex())  # pylint: disable=protected-access
            if actor_state["State"] == "DEAD":
                dead_actors.append(actor)
        if dead_actors:
            raise RuntimeError("At least one Worker is dead. "
                               f"Dead Workers: {dead_actors}. ")


class RayGPUExecutorAsync(RayGPUExecutor, DistributedGPUExecutorAsync):

    def __init__(self, *args, **kwargs):
        super().__init__(*args, **kwargs)
        if USE_RAY_COMPILED_DAG:
            self.driver_executor = self.driver_dummy_worker.execute_method.remote
        else:
            self.driver_executor = make_async(self.driver_worker.execute_method)

    def _compiled_ray_dag(self):
        return None

    def _build_compiled_ray_dag(self):
        import pkg_resources
        required_version = "2.9"
        current_version = pkg_resources.get_distribution("ray").version
        if current_version < required_version:
            raise ValueError(f"Ray version {required_version} or greater is "
                             f"required, but found {current_version}")

        from ray.dag import InputNode, MultiOutputNode
        assert self.parallel_config.tensor_parallel_size == 1

        with InputNode() as input_data:
            forward_dag = input_data
            for worker in [self.driver_dummy_worker] + self.workers:
                forward_dag = worker.execute_model_compiled_dag_pipelined_remote.bind(forward_dag)

        return forward_dag.experimental_compile(enable_asyncio=True)

    async def _run_workers_async(
        self,
        method: str,
        *args,
        driver_args: Optional[Tuple[Any, ...]] = None,
        driver_kwargs: Optional[Dict[str, Any]] = None,
        use_ray_compiled_dag: bool = False,
        **kwargs,
    ) -> Any:
        """Runs the given method on all workers."""
        if driver_args is None:
            driver_args = args
        if driver_kwargs is None:
            driver_kwargs = kwargs

        # Run the ray workers asynchronously.

        if use_ray_compiled_dag:
            if self.forward_dag is None:
                self.forward_dag = self._build_compiled_ray_dag()
            return [await self.forward_dag.execute_async(driver_args)]

        for pp_rank in range(self.parallel_config.pipeline_parallel_size):
            coros = []
            # Locks are necessary for correctness in the TP + PP case.
            async with self.pp_locks[pp_rank]:
                for tp_rank in range(
                        self.parallel_config.tensor_parallel_size):
                    rank = (pp_rank * self.parallel_config.tensor_parallel_size
                            ) + tp_rank
                    if rank == 0:
                        coros.append(
                            self.driver_executor(method, *driver_args,
                                                 **driver_kwargs))
                    else:
                        worker = self.workers[rank - 1]
                        if tp_rank == 0:
                            coros.append(
                                worker.execute_method.remote(
                                    method, *driver_args, **driver_kwargs))
                        else:
                            coros.append(
                                worker.execute_method.remote(
                                    method, *args, **kwargs))
                all_outputs = await asyncio.gather(*coros)

        return all_outputs<|MERGE_RESOLUTION|>--- conflicted
+++ resolved
@@ -264,16 +264,7 @@
 
         driver_worker_output = []
         # Start the driver worker after all the ray workers.
-<<<<<<< HEAD
-        if USE_RAY_COMPILED_DAG:
-            use_dummy_driver = True
-        if not use_dummy_driver:
-            driver_worker_output = self.driver_worker.execute_method(
-                method, *driver_args, **driver_kwargs)
-        else:
-=======
         if use_dummy_driver:
->>>>>>> fdd695a2
             assert self.driver_dummy_worker is not None
             driver_worker_output.append(ray.get(
                 self.driver_dummy_worker.execute_method.remote(
